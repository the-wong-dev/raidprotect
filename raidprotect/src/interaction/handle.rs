use std::{str::FromStr, sync::Arc};

use anyhow::bail;
use tracing::{debug, error, warn};
use twilight_interactions::command::CreateCommand;
use twilight_model::{
    application::{
        command::Command,
        interaction::{Interaction, InteractionData, InteractionType},
    },
    id::{marker::ApplicationMarker, Id},
};

use super::{
    command::{
        config::ConfigCommand, help::HelpCommand, moderation::KickCommand, moderation::BanCommand, moderation::MuteCommand, moderation::WarnCommand, profile::ProfileCommand,
    },
    component::{
        captcha::{CaptchaDisable, CaptchaEnable},
        PostInChat,
    },
    embed,
    response::{InteractionResponder, InteractionResponse},
    util::{CustomId, InteractionExt},
};
use crate::{cluster::ClusterState, translations::Lang};

/// Handle incoming [`Interaction`].
pub async fn handle_interaction(interaction: Interaction, state: Arc<ClusterState>) {
    let responder = InteractionResponder::from_interaction(&interaction);
    debug!(id = ?interaction.id, "received {} interaction", interaction.kind.kind());

    let lang = interaction.locale().unwrap_or(Lang::DEFAULT);

    let response = match interaction.kind {
        InteractionType::ApplicationCommand => handle_command(interaction, state.clone()).await,
        InteractionType::MessageComponent => handle_component(interaction, state.clone()).await,
        InteractionType::ModalSubmit => handle_modal(interaction, state.clone()).await,
        other => {
            warn!("received unexpected {} interaction", other.kind());

            return;
        }
    };

    match response {
        Ok(response) => responder.respond(&state, response).await,
        Err(error) => {
            error!(error = ?error, "error while processing interaction");

            responder
                .respond(&state, embed::error::internal_error(lang))
                .await;
        }
    }
}

/// Handle incoming command interaction.
async fn handle_command(
    interaction: Interaction,
    state: Arc<ClusterState>,
) -> Result<InteractionResponse, anyhow::Error> {
    let name = match &interaction.data {
        Some(InteractionData::ApplicationCommand(data)) => &*data.name,
        _ => bail!("expected application command data"),
    };

    match name {
<<<<<<< HEAD
        "config" => ConfigCommand::handle(interaction, state).await,
        "help" => HelpCommand::handle(interaction, state).await,
        "kick" => KickCommand::handle(interaction, state).await,
        "ban" => BanCommand::handle(interaction, state).await,
        "mute" => MuteCommand::handle(interaction, state).await,
        "warn" => WarnCommand::handle(interaction, state).await,
        "profile" => ProfileCommand::handle(interaction, state).await,
=======
        "config" => ConfigCommand::handle(interaction, &state).await,
        "help" => HelpCommand::handle(interaction, &state).await,
        "kick" => KickCommand::handle(interaction, &state).await,
        "profile" => ProfileCommand::handle(interaction, &state).await,
>>>>>>> c86a484b
        name => {
            warn!(name = name, "received unknown command");

            Ok(embed::error::unknown_command(interaction.locale()?))
        }
    }
}

/// Handle incoming component interaction
async fn handle_component(
    interaction: Interaction,
    state: Arc<ClusterState>,
) -> Result<InteractionResponse, anyhow::Error> {
    let custom_id = match &interaction.data {
        Some(InteractionData::MessageComponent(data)) => CustomId::from_str(&*data.custom_id)?,
        _ => bail!("expected message component data"),
    };

    match &*custom_id.name {
        "post-in-chat" => PostInChat::handle(interaction, custom_id, &state).await,
        "captcha-enable" => CaptchaEnable::handle(interaction, state).await,
        "captcha-disable" => CaptchaDisable::handle(interaction, state).await,
        name => {
            warn!(name = name, "received unknown component");

            Ok(embed::error::unknown_command(interaction.locale()?))
        }
    }
}

/// Handle incoming modal interaction
async fn handle_modal(
    interaction: Interaction,
    _state: Arc<ClusterState>,
) -> Result<InteractionResponse, anyhow::Error> {
    let custom_id = match &interaction.data {
        Some(InteractionData::ModalSubmit(data)) => CustomId::from_str(&*data.custom_id)?,
        _ => bail!("expected modal submit data"),
    };

    match &*custom_id.name {
        "sanction" => bail!("not implemented"),
        name => {
            warn!(name = name, "received unknown modal");

            Ok(embed::error::unknown_command(interaction.locale()?))
        }
    }
}

/// Register commands to the Discord API.
pub async fn register_commands(state: &ClusterState, application_id: Id<ApplicationMarker>) {
    let commands: Vec<Command> = vec![
        ConfigCommand::create_command().into(),
        HelpCommand::create_command().into(),
        KickCommand::create_command().into(),
        BanCommand::create_command().into(),
        MuteCommand::create_command().into(),
        WarnCommand::create_command().into(),
        ProfileCommand::create_command().into(),
    ];

    let client = state.http().interaction(application_id);

    if let Err(error) = client.set_global_commands(&commands).exec().await {
        error!(error = ?error, "failed to register commands");
    }
}<|MERGE_RESOLUTION|>--- conflicted
+++ resolved
@@ -66,7 +66,6 @@
     };
 
     match name {
-<<<<<<< HEAD
         "config" => ConfigCommand::handle(interaction, state).await,
         "help" => HelpCommand::handle(interaction, state).await,
         "kick" => KickCommand::handle(interaction, state).await,
@@ -74,12 +73,6 @@
         "mute" => MuteCommand::handle(interaction, state).await,
         "warn" => WarnCommand::handle(interaction, state).await,
         "profile" => ProfileCommand::handle(interaction, state).await,
-=======
-        "config" => ConfigCommand::handle(interaction, &state).await,
-        "help" => HelpCommand::handle(interaction, &state).await,
-        "kick" => KickCommand::handle(interaction, &state).await,
-        "profile" => ProfileCommand::handle(interaction, &state).await,
->>>>>>> c86a484b
         name => {
             warn!(name = name, "received unknown command");
 
